{
    "name": "vs-media-player",
    "displayName": "Media Player",
    "description": "Extension to control media players like Spotify or VLC directly from the editor.",
<<<<<<< HEAD
    "version": "2.0.1",
    "publisher": "mkloubert",
    "engines": {
        "vscode": "^1.17.0"
=======
    "version": "3.0.0",
    "publisher": "mkloubert",
    "engines": {
        "vscode": "^1.18.0"
>>>>>>> 3cf7f0f5
    },
    "license": "MIT",
    "categories": [
        "Other"
    ],
    "keywords": [
        "Media",
        "Music",
        "Player",
        "Spotify",
        "VLC"
    ],
    "activationEvents": [
        "*"
    ],
    "main": "./out/src/extension",
    "contributes": {
        "commands": [
            {
                "command": "extension.mediaPlayer.connect",
                "title": "Connect",
                "category": "Media Player"
            },
            {
                "command": "extension.mediaPlayer.disconnect",
                "title": "Disconnect",
                "category": "Media Player"
            },
            {
                "command": "extension.mediaPlayer.executePlayerAction",
                "title": "Execute player action",
                "category": "Media Player"
            },
            {
                "command": "extension.mediaPlayer.selectPlayerOutput",
                "title": "Select output",
                "category": "Media Player"
            },
            {
                "command": "extension.mediaPlayer.selectItemOfPlaylist",
                "title": "Select item of playlist",
                "category": "Media Player"
            },
            {
                "command": "extension.mediaPlayer.spotify.registerApp",
                "title": "Register app for Spotify",
                "category": "Media Player"
            },
            {
                "command": "extension.mediaPlayer.search",
                "title": "Search",
                "category": "Media Player"
            }
        ],
        "configuration": {
            "properties": {
                "media.player": {
                    "type": "object",
                    "properties": {
                        "players": {
                            "description": "One or more players to configure.",
                            "type": "array",
                            "items": {
                                "oneOf": [
                                    {
                                        "description": "A VLC player.",
                                        "type": "object",
                                        "properties": {
                                            "type": {
                                                "type": "string",
                                                "enum": [
                                                    "vlc"
                                                ]
                                            },
                                            "buttonPriorityOffset": {
                                                "type": "integer",
                                                "description": "A custom offset value for controlling the priority of the buttons.",
                                                "default": 10
                                            },
                                            "connectOnStartup": {
                                                "type": "boolean",
                                                "description": "Connect on startup or not.",
                                                "default": true
                                            },
                                            "description": {
                                                "type": "string",
                                                "description": "A description for the player."
                                            },
                                            "name": {
                                                "type": "string",
                                                "description": "A (display) name for the player."
                                            },
                                            "showPlayerName": {
                                                "type": "boolean",
                                                "description": "Show player name or not.",
                                                "default": false
                                            },
                                            "showPrevButton": {
                                                "type": "boolean",
                                                "description": "Show button for playing PREVIOUS track or not.",
                                                "default": true
                                            },
                                            "showNextButton": {
                                                "type": "boolean",
                                                "description": "Show button for playing NEXT track or not.",
                                                "default": true
                                            },
                                            "showRight": {
                                                "type": "boolean",
                                                "description": "Show buttons on the RIGHT side or not.",
                                                "default": false
                                            },
                                            "showSearchButton": {
                                                "type": "boolean",
                                                "description": "Show search button or not.",
                                                "default": true
                                            },
                                            "showToggleMuteButton": {
                                                "type": "boolean",
                                                "description": "Show button for toggle mute state or not.",
                                                "default": true
                                            },
                                            "showTogglePlayButton": {
                                                "type": "boolean",
                                                "description": "Show button for toggle play state or not.",
                                                "default": true
                                            },
                                            "showToggleRepeatingButton": {
                                                "type": "boolean",
                                                "description": "Show button for toggle repeating state or not.",
                                                "default": false
                                            },
                                            "showToggleShuffleButton": {
                                                "type": "boolean",
                                                "description": "Show button for toggle shuffle state or not.",
                                                "default": false
                                            },
                                            "showTrackSelectorButton": {
                                                "type": "boolean",
                                                "description": "Show button for selecting a track or not.",
                                                "default": true
                                            },
                                            "showVolumeButtons": {
                                                "type": "boolean",
                                                "description": "Show buttons to change volume or not.",
                                                "default": false
                                            },
                                            "initialOutput": {
                                                "type": "string",
                                                "description": "The name of the output device, which should be selected after extension has been connected to the player."
                                            },
                                            "defaultOutputName": {
                                                "type": "string",
                                                "description": "The name of the default output device.",
                                                "default": "Main device"
                                            },
                                            "defaultOutputID": {
                                                "description": "The ID of the default output device.",
                                                "default": 1
                                            },
                                            "host": {
                                                "type": "string",
                                                "description": "The host of the (Lua) HTTP service.",
                                                "default": "localhost"
                                            },
                                            "port": {
                                                "type": "integer",
                                                "description": "The TCP port of the (Lua) HTTP service.",
                                                "default": 8080,
                                                "minimum": 0,
                                                "maximum": 65535
                                            },
                                            "password": {
                                                "type": "string",
                                                "description": "The password for the (Lua) HTTP service."
                                            },
                                            "showAllPlaylists": {
                                                "type": "boolean",
                                                "description": "Show all playlists or the first one only.",
                                                "default": false
                                            }
                                        },
                                        "required": [
                                            "type"
                                        ]
                                    },
                                    {
                                        "description": "A Spotify player.",
                                        "type": "object",
                                        "properties": {
                                            "type": {
                                                "type": "string",
                                                "enum": [
                                                    "spotify"
                                                ]
                                            },
                                            "buttonPriorityOffset": {
                                                "type": "integer",
                                                "description": "A custom offset value for controling the priority of the buttons.",
                                                "default": 10
                                            },
                                            "connectOnStartup": {
                                                "type": "boolean",
                                                "description": "Connect on startup or not.",
                                                "default": true
                                            },
                                            "description": {
                                                "type": "string",
                                                "description": "A description for the player."
                                            },
                                            "name": {
                                                "type": "string",
                                                "description": "A (display) name for the player."
                                            },
                                            "showPlayerName": {
                                                "type": "boolean",
                                                "description": "Show player name or not.",
                                                "default": false
                                            },
                                            "showPrevButton": {
                                                "type": "boolean",
                                                "description": "Show button for playing PREVIOUS track or not.",
                                                "default": true
                                            },
                                            "showNextButton": {
                                                "type": "boolean",
                                                "description": "Show button for playing NEXT track or not.",
                                                "default": true
                                            },
                                            "showRight": {
                                                "type": "boolean",
                                                "description": "Show buttons on the RIGHT side or not.",
                                                "default": false
                                            },
                                            "showSearchButton": {
                                                "type": "boolean",
                                                "description": "Show search button or not.",
                                                "default": true
                                            },
                                            "showToggleMuteButton": {
                                                "type": "boolean",
                                                "description": "Show button for toggle mute state or not.",
                                                "default": true
                                            },
                                            "showTogglePlayButton": {
                                                "type": "boolean",
                                                "description": "Show button for toggle play state or not.",
                                                "default": true
                                            },
                                            "showToggleRepeatingButton": {
                                                "type": "boolean",
                                                "description": "Show button for toggle repeating state or not.",
                                                "default": false
                                            },
                                            "showToggleShuffleButton": {
                                                "type": "boolean",
                                                "description": "Show button for toggle repeating state or not.",
                                                "default": false
                                            },
                                            "showTrackSelectorButton": {
                                                "type": "boolean",
                                                "description": "Show button for selecting a track or not.",
                                                "default": true
                                            },
                                            "showVolumeButtons": {
                                                "type": "boolean",
                                                "description": "Show buttons to change volume or not.",
                                                "default": false
                                            },
                                            "initialOutput": {
                                                "type": "string",
                                                "description": "The name of the output device, which should be selected after extension has been connected to the player."
                                            },
                                            "defaultOutputName": {
                                                "type": "string",
                                                "description": "The name of the default output device.",
                                                "default": "Main device"
                                            },
                                            "defaultOutputID": {
                                                "description": "The ID of the default output device.",
                                                "default": 1
                                            },
                                            "clientID": {
                                                "type": "string",
                                                "description": "The client ID of an own registered Spotify app."
                                            },
                                            "clientSecret": {
                                                "type": "string",
                                                "description": "The client secret of an own registered Spotify app."
                                            },
                                            "redirectURL": {
                                                "type": "string",
                                                "description": "The redirect URL for the authorization."
                                            }
                                        },
                                        "required": [
                                            "type"
                                        ]
                                    }
                                ]
                            }
                        }
                    }
                }
            }
        }
    },
    "scripts": {
        "vscode:prepublish": "tsc -p ./",
        "compile": "tsc -watch -p ./",
        "postinstall": "node ./node_modules/vscode/bin/install",
        "test": "node ./node_modules/vscode/bin/test"
    },
    "devDependencies": {
        "@types/mocha": "^2.2.32",
        "@types/node": "^6.0.40",
        "@types/xml2js": "^0.4.0",
        "mocha": "^2.3.3",
        "typescript": "^2.0.3",
        "vscode": "^1.0.0"
    },
    "icon": "icon.png",
    "author": {
        "name": "Marcel Joachim Kloubert"
    },
    "repository": {
        "type": "git",
        "url": "https://github.com/mkloubert/vs-media-player"
    },
    "bugs": {
        "url": "https://github.com/mkloubert/vs-media-player/issues"
    },
    "readmeFilename": "README.md",
    "dependencies": {
        "moment": "^2.18.1",
        "node-enumerable": "^2.0.1",
        "node-workflows": "^1.3.3",
        "spotify-web-api-node": "^2.4.0",
        "spotilocal": "^0.4.4",
        "xml2js": "^0.4.17"
    }
}<|MERGE_RESOLUTION|>--- conflicted
+++ resolved
@@ -2,17 +2,10 @@
     "name": "vs-media-player",
     "displayName": "Media Player",
     "description": "Extension to control media players like Spotify or VLC directly from the editor.",
-<<<<<<< HEAD
-    "version": "2.0.1",
-    "publisher": "mkloubert",
-    "engines": {
-        "vscode": "^1.17.0"
-=======
     "version": "3.0.0",
     "publisher": "mkloubert",
     "engines": {
         "vscode": "^1.18.0"
->>>>>>> 3cf7f0f5
     },
     "license": "MIT",
     "categories": [
