--- conflicted
+++ resolved
@@ -2,11 +2,7 @@
     "name": "vs-media-player",
     "displayName": "Media Player",
     "description": "Extension to control media players like Spotify or VLC directly from the editor.",
-<<<<<<< HEAD
-    "version": "1.4.0",
-=======
     "version": "1.6.0",
->>>>>>> 8b15c186
     "publisher": "mkloubert",
     "engines": {
         "vscode": "^1.13.0"
